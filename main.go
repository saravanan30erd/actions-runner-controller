/*
Copyright 2020 The actions-runner-controller authors.

Licensed under the Apache License, Version 2.0 (the "License");
you may not use this file except in compliance with the License.
You may obtain a copy of the License at

    http://www.apache.org/licenses/LICENSE-2.0

Unless required by applicable law or agreed to in writing, software
distributed under the License is distributed on an "AS IS" BASIS,
WITHOUT WARRANTIES OR CONDITIONS OF ANY KIND, either express or implied.
See the License for the specific language governing permissions and
limitations under the License.
*/

package main

import (
	"flag"
	"fmt"
	"os"
	"strings"
	"time"

	actionsv1alpha1 "github.com/actions-runner-controller/actions-runner-controller/api/v1alpha1"
	"github.com/actions-runner-controller/actions-runner-controller/controllers"
	"github.com/actions-runner-controller/actions-runner-controller/github"
	"github.com/actions-runner-controller/actions-runner-controller/logging"
	"github.com/kelseyhightower/envconfig"
	"k8s.io/apimachinery/pkg/runtime"
	clientgoscheme "k8s.io/client-go/kubernetes/scheme"
	_ "k8s.io/client-go/plugin/pkg/client/auth/gcp"
	ctrl "sigs.k8s.io/controller-runtime"
	// +kubebuilder:scaffold:imports
)

const (
	defaultRunnerImage = "summerwind/actions-runner:latest"
	defaultDockerImage = "docker:dind"
)

var (
	scheme = runtime.NewScheme()
	log    = ctrl.Log.WithName("actions-runner-controller")
)

func init() {
	_ = clientgoscheme.AddToScheme(scheme)

	_ = actionsv1alpha1.AddToScheme(scheme)
	// +kubebuilder:scaffold:scheme
}

type stringSlice []string

func (i *stringSlice) String() string {
	return fmt.Sprintf("%v", *i)
}

func (i *stringSlice) Set(value string) error {
	*i = append(*i, value)
	return nil
}

func main() {
	var (
		err      error
		ghClient *github.Client

		metricsAddr          string
		enableLeaderElection bool
		leaderElectionId     string
		syncPeriod           time.Duration

		gitHubAPICacheDuration time.Duration
		defaultScaleDownDelay  time.Duration

		runnerImage            string
		runnerImagePullSecrets stringSlice

		dockerImage          string
		dockerRegistryMirror string
		namespace            string
		logLevel             string

		commonRunnerLabels commaSeparatedStringSlice
	)

	var c github.Config
	err = envconfig.Process("github", &c)
	if err != nil {
		fmt.Fprintf(os.Stderr, "Error: processing environment variables: %v\n", err)
		os.Exit(1)
	}

	flag.StringVar(&metricsAddr, "metrics-addr", ":8080", "The address the metric endpoint binds to.")
	flag.BoolVar(&enableLeaderElection, "enable-leader-election", false,
		"Enable leader election for controller manager. Enabling this will ensure there is only one active controller manager.")
	flag.StringVar(&leaderElectionId, "leader-election-id", "actions-runner-controller", "Controller id for leader election.")
	flag.StringVar(&runnerImage, "runner-image", defaultRunnerImage, "The image name of self-hosted runner container.")
	flag.StringVar(&dockerImage, "docker-image", defaultDockerImage, "The image name of docker sidecar container.")
	flag.Var(&runnerImagePullSecrets, "runner-image-pull-secret", "The default image-pull secret name for self-hosted runner container.")
	flag.StringVar(&dockerRegistryMirror, "docker-registry-mirror", "", "The default Docker Registry Mirror used by runners.")
	flag.StringVar(&c.Token, "github-token", c.Token, "The personal access token of GitHub.")
	flag.Int64Var(&c.AppID, "github-app-id", c.AppID, "The application ID of GitHub App.")
	flag.Int64Var(&c.AppInstallationID, "github-app-installation-id", c.AppInstallationID, "The installation ID of GitHub App.")
	flag.StringVar(&c.AppPrivateKey, "github-app-private-key", c.AppPrivateKey, "The path of a private key file to authenticate as a GitHub App")
	flag.StringVar(&c.URL, "github-url", c.URL, "GitHub URL to be used for GitHub API calls")
	flag.StringVar(&c.UploadURL, "github-upload-url", c.UploadURL, "GitHub Upload URL to be used for GitHub API calls")
	flag.StringVar(&c.BasicauthUsername, "github-basicauth-username", c.BasicauthUsername, "Username for GitHub basic auth to use instead of PAT or GitHub APP in case it's running behind a proxy API")
	flag.StringVar(&c.BasicauthPassword, "github-basicauth-password", c.BasicauthPassword, "Password for GitHub basic auth to use instead of PAT or GitHub APP in case it's running behind a proxy API")
	flag.StringVar(&c.RunnerGitHubURL, "runner-github-url", c.RunnerGitHubURL, "GitHub URL to be used by runners during registration")
	flag.DurationVar(&gitHubAPICacheDuration, "github-api-cache-duration", 0, "DEPRECATED: The duration until the GitHub API cache expires. Setting this to e.g. 10m results in the controller tries its best not to make the same API call within 10m to reduce the chance of being rate-limited. Defaults to mostly the same value as sync-period. If you're tweaking this in order to make autoscaling more responsive, you'll probably want to tweak sync-period, too")
<<<<<<< HEAD
	flag.DurationVar(&syncPeriod, "sync-period", 1*time.Minute, "Determines the minimum frequency at which K8s resources managed by this controller are reconciled. When you use autoscaling, set to a lower value like 10 minute, because this corresponds to the minimum time to react on demand change.")
=======
	flag.DurationVar(&defaultScaleDownDelay, "default-scale-down-delay", controllers.DefaultScaleDownDelay, "The approximate delay for a scale down followed by a scale up, used to prevent flapping (down->up->down->... loop)")
	flag.DurationVar(&syncPeriod, "sync-period", 10*time.Minute, "Determines the minimum frequency at which K8s resources managed by this controller are reconciled. When you use autoscaling, set to a lower value like 10 minute, because this corresponds to the minimum time to react on demand change.")
>>>>>>> e5cf3b95
	flag.Var(&commonRunnerLabels, "common-runner-labels", "Runner labels in the K1=V1,K2=V2,... format that are inherited all the runners created by the controller. See https://github.com/actions-runner-controller/actions-runner-controller/issues/321 for more information")
	flag.StringVar(&namespace, "watch-namespace", "", "The namespace to watch for custom resources. Set to empty for letting it watch for all namespaces.")
	flag.StringVar(&logLevel, "log-level", logging.LogLevelDebug, `The verbosity of the logging. Valid values are "debug", "info", "warn", "error". Defaults to "debug".`)
	flag.Parse()

	logger := logging.NewLogger(logLevel)

	c.Log = &logger

	ghClient, err = c.NewClient()
	if err != nil {
		fmt.Fprintln(os.Stderr, "Error: Client creation failed.", err)
		os.Exit(1)
	}

	ctrl.SetLogger(logger)

	mgr, err := ctrl.NewManager(ctrl.GetConfigOrDie(), ctrl.Options{
		Scheme:             scheme,
		MetricsBindAddress: metricsAddr,
		LeaderElection:     enableLeaderElection,
		LeaderElectionID:   leaderElectionId,
		Port:               9443,
		SyncPeriod:         &syncPeriod,
		Namespace:          namespace,
	})
	if err != nil {
		log.Error(err, "unable to start manager")
		os.Exit(1)
	}

	runnerReconciler := &controllers.RunnerReconciler{
		Client:               mgr.GetClient(),
		Log:                  log.WithName("runner"),
		Scheme:               mgr.GetScheme(),
		GitHubClient:         ghClient,
		DockerImage:          dockerImage,
		DockerRegistryMirror: dockerRegistryMirror,
		// Defaults for self-hosted runner containers
		RunnerImage:            runnerImage,
		RunnerImagePullSecrets: runnerImagePullSecrets,
	}

	if err = runnerReconciler.SetupWithManager(mgr); err != nil {
		log.Error(err, "unable to create controller", "controller", "Runner")
		os.Exit(1)
	}

	runnerReplicaSetReconciler := &controllers.RunnerReplicaSetReconciler{
		Client:       mgr.GetClient(),
		Log:          log.WithName("runnerreplicaset"),
		Scheme:       mgr.GetScheme(),
		GitHubClient: ghClient,
	}

	if err = runnerReplicaSetReconciler.SetupWithManager(mgr); err != nil {
		log.Error(err, "unable to create controller", "controller", "RunnerReplicaSet")
		os.Exit(1)
	}

	runnerDeploymentReconciler := &controllers.RunnerDeploymentReconciler{
		Client:             mgr.GetClient(),
		Log:                log.WithName("runnerdeployment"),
		Scheme:             mgr.GetScheme(),
		CommonRunnerLabels: commonRunnerLabels,
	}

	if err = runnerDeploymentReconciler.SetupWithManager(mgr); err != nil {
		log.Error(err, "unable to create controller", "controller", "RunnerDeployment")
		os.Exit(1)
	}

	runnerSetReconciler := &controllers.RunnerSetReconciler{
		Client:               mgr.GetClient(),
		Log:                  log.WithName("runnerset"),
		Scheme:               mgr.GetScheme(),
		CommonRunnerLabels:   commonRunnerLabels,
		DockerImage:          dockerImage,
		DockerRegistryMirror: dockerRegistryMirror,
		GitHubBaseURL:        ghClient.GithubBaseURL,
		// Defaults for self-hosted runner containers
		RunnerImage:            runnerImage,
		RunnerImagePullSecrets: runnerImagePullSecrets,
	}

	if err = runnerSetReconciler.SetupWithManager(mgr); err != nil {
		log.Error(err, "unable to create controller", "controller", "RunnerSet")
		os.Exit(1)
	}
	if gitHubAPICacheDuration == 0 {
		gitHubAPICacheDuration = syncPeriod - 10*time.Second
	}

	if gitHubAPICacheDuration < 0 {
		gitHubAPICacheDuration = 0
	}

	log.Info(
		"Initializing actions-runner-controller",
		"github-api-cache-duration", gitHubAPICacheDuration,
		"default-scale-down-delay", defaultScaleDownDelay,
		"sync-period", syncPeriod,
		"runner-image", runnerImage,
		"docker-image", dockerImage,
		"common-runnner-labels", commonRunnerLabels,
		"watch-namespace", namespace,
	)

	horizontalRunnerAutoscaler := &controllers.HorizontalRunnerAutoscalerReconciler{
		Client:                mgr.GetClient(),
		Log:                   log.WithName("horizontalrunnerautoscaler"),
		Scheme:                mgr.GetScheme(),
		GitHubClient:          ghClient,
		CacheDuration:         gitHubAPICacheDuration,
		DefaultScaleDownDelay: defaultScaleDownDelay,
	}

	runnerPodReconciler := &controllers.RunnerPodReconciler{
		Client:       mgr.GetClient(),
		Log:          log.WithName("runnerpod"),
		Scheme:       mgr.GetScheme(),
		GitHubClient: ghClient,
	}

	if err = runnerPodReconciler.SetupWithManager(mgr); err != nil {
		log.Error(err, "unable to create controller", "controller", "RunnerPod")
		os.Exit(1)
	}

	if err = horizontalRunnerAutoscaler.SetupWithManager(mgr); err != nil {
		log.Error(err, "unable to create controller", "controller", "HorizontalRunnerAutoscaler")
		os.Exit(1)
	}

	if err = (&actionsv1alpha1.Runner{}).SetupWebhookWithManager(mgr); err != nil {
		log.Error(err, "unable to create webhook", "webhook", "Runner")
		os.Exit(1)
	}
	if err = (&actionsv1alpha1.RunnerDeployment{}).SetupWebhookWithManager(mgr); err != nil {
		log.Error(err, "unable to create webhook", "webhook", "RunnerDeployment")
		os.Exit(1)
	}
	if err = (&actionsv1alpha1.RunnerReplicaSet{}).SetupWebhookWithManager(mgr); err != nil {
		log.Error(err, "unable to create webhook", "webhook", "RunnerReplicaSet")
		os.Exit(1)
	}
	// +kubebuilder:scaffold:builder

	injector := &controllers.PodRunnerTokenInjector{
		Client:       mgr.GetClient(),
		GitHubClient: ghClient,
		Log:          ctrl.Log.WithName("webhook").WithName("PodRunnerTokenInjector"),
	}
	if err = injector.SetupWithManager(mgr); err != nil {
		log.Error(err, "unable to create webhook server", "webhook", "PodRunnerTokenInjector")
		os.Exit(1)
	}

	log.Info("starting manager")
	if err := mgr.Start(ctrl.SetupSignalHandler()); err != nil {
		log.Error(err, "problem running manager")
		os.Exit(1)
	}
}

type commaSeparatedStringSlice []string

func (s *commaSeparatedStringSlice) String() string {
	return fmt.Sprintf("%v", *s)
}

func (s *commaSeparatedStringSlice) Set(value string) error {
	for _, v := range strings.Split(value, ",") {
		if v == "" {
			continue
		}

		*s = append(*s, v)
	}
	return nil
}<|MERGE_RESOLUTION|>--- conflicted
+++ resolved
@@ -112,12 +112,8 @@
 	flag.StringVar(&c.BasicauthPassword, "github-basicauth-password", c.BasicauthPassword, "Password for GitHub basic auth to use instead of PAT or GitHub APP in case it's running behind a proxy API")
 	flag.StringVar(&c.RunnerGitHubURL, "runner-github-url", c.RunnerGitHubURL, "GitHub URL to be used by runners during registration")
 	flag.DurationVar(&gitHubAPICacheDuration, "github-api-cache-duration", 0, "DEPRECATED: The duration until the GitHub API cache expires. Setting this to e.g. 10m results in the controller tries its best not to make the same API call within 10m to reduce the chance of being rate-limited. Defaults to mostly the same value as sync-period. If you're tweaking this in order to make autoscaling more responsive, you'll probably want to tweak sync-period, too")
-<<<<<<< HEAD
+	flag.DurationVar(&defaultScaleDownDelay, "default-scale-down-delay", controllers.DefaultScaleDownDelay, "The approximate delay for a scale down followed by a scale up, used to prevent flapping (down->up->down->... loop)")
 	flag.DurationVar(&syncPeriod, "sync-period", 1*time.Minute, "Determines the minimum frequency at which K8s resources managed by this controller are reconciled. When you use autoscaling, set to a lower value like 10 minute, because this corresponds to the minimum time to react on demand change.")
-=======
-	flag.DurationVar(&defaultScaleDownDelay, "default-scale-down-delay", controllers.DefaultScaleDownDelay, "The approximate delay for a scale down followed by a scale up, used to prevent flapping (down->up->down->... loop)")
-	flag.DurationVar(&syncPeriod, "sync-period", 10*time.Minute, "Determines the minimum frequency at which K8s resources managed by this controller are reconciled. When you use autoscaling, set to a lower value like 10 minute, because this corresponds to the minimum time to react on demand change.")
->>>>>>> e5cf3b95
 	flag.Var(&commonRunnerLabels, "common-runner-labels", "Runner labels in the K1=V1,K2=V2,... format that are inherited all the runners created by the controller. See https://github.com/actions-runner-controller/actions-runner-controller/issues/321 for more information")
 	flag.StringVar(&namespace, "watch-namespace", "", "The namespace to watch for custom resources. Set to empty for letting it watch for all namespaces.")
 	flag.StringVar(&logLevel, "log-level", logging.LogLevelDebug, `The verbosity of the logging. Valid values are "debug", "info", "warn", "error". Defaults to "debug".`)
